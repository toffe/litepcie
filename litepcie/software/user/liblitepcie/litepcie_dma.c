/*
 * LitePCIe library
 *
 * This file is part of LitePCIe.
 *
 * Copyright (C) 2018-2020 / EnjoyDigital  / florent@enjoy-digital.fr
 * SPDX-License-Identifier: BSD-2-Clause
 */

#include <stdio.h>
#include <stdlib.h>
#include <fcntl.h>
#include <unistd.h>
#include <sys/mman.h>
#include "litepcie_dma.h"
#include "litepcie_helpers.h"


void litepcie_dma_set_loopback(int fd, uint8_t loopback_enable) {
    struct litepcie_ioctl_dma m;
    m.loopback_enable = loopback_enable;
    checked_ioctl(fd, LITEPCIE_IOCTL_DMA, &m);
}

void litepcie_dma_writer(int fd, uint8_t enable, int64_t *hw_count, int64_t *sw_count) {
    struct litepcie_ioctl_dma_writer m;
    m.enable = enable;
    checked_ioctl(fd, LITEPCIE_IOCTL_DMA_WRITER, &m);
    *hw_count = m.hw_count;
    *sw_count = m.sw_count;
}

void litepcie_dma_reader(int fd, uint8_t enable, int64_t *hw_count, int64_t *sw_count) {
    struct litepcie_ioctl_dma_reader m;
    m.enable = enable;
    checked_ioctl(fd, LITEPCIE_IOCTL_DMA_READER, &m);
    *hw_count = m.hw_count;
    *sw_count = m.sw_count;
}

/* lock */

uint8_t litepcie_request_dma(int fd, uint8_t reader, uint8_t writer) {
    struct litepcie_ioctl_lock m;
    m.dma_reader_request = reader > 0;
    m.dma_writer_request = writer > 0;
    m.dma_reader_release = 0;
    m.dma_writer_release = 0;
    checked_ioctl(fd, LITEPCIE_IOCTL_LOCK, &m);
    return m.dma_reader_status;
}

void litepcie_release_dma(int fd, uint8_t reader, uint8_t writer) {
    struct litepcie_ioctl_lock m;
    m.dma_reader_request = 0;
    m.dma_writer_request = 0;
    m.dma_reader_release = reader > 0;
    m.dma_writer_release = writer > 0;
    checked_ioctl(fd, LITEPCIE_IOCTL_LOCK, &m);
}

int litepcie_dma_init(struct litepcie_dma_ctrl *dma, const char *device_name, uint8_t zero_copy)
{
    dma->reader_hw_count = 0;
    dma->reader_sw_count = 0;
    dma->writer_hw_count = 0;
    dma->writer_sw_count = 0;

    dma->zero_copy = zero_copy;

    if (dma->use_reader)
        dma->fds.events |= POLLOUT;
    if (dma->use_writer)
        dma->fds.events |= POLLIN;

    dma->fds.fd = open(device_name, O_RDWR | O_CLOEXEC);
    if (dma->fds.fd < 0) {
        fprintf(stderr, "Could not open device\n");
        return -1;
    }

    /* request dma reader and writer */
    if ((litepcie_request_dma(dma->fds.fd, dma->use_reader, dma->use_writer) == 0)) {
        fprintf(stderr, "DMA not available\n");
        return -1;
    }

    litepcie_dma_set_loopback(dma->fds.fd, dma->loopback);

    if (dma->zero_copy) {
        /* if mmap: get it from the kernel */
        checked_ioctl(dma->fds.fd, LITEPCIE_IOCTL_MMAP_DMA_INFO, &dma->mmap_dma_info);
        if (dma->use_reader) {
            dma->buf_rd = mmap(NULL, DMA_BUFFER_TOTAL_SIZE, PROT_READ | PROT_WRITE, MAP_SHARED,
                               dma->fds.fd, dma->mmap_dma_info.dma_rx_buf_offset);
            if (dma->buf_rd == MAP_FAILED) {
                fprintf(stderr, "MMAP failed\n");
                return -1;
            }
        }
        if (dma->use_writer) {
            dma->buf_wr = mmap(NULL, DMA_BUFFER_TOTAL_SIZE, PROT_WRITE, MAP_SHARED,
                               dma->fds.fd, dma->mmap_dma_info.dma_tx_buf_offset);
            if (dma->buf_wr == MAP_FAILED) {
                fprintf(stderr, "MMAP failed\n");
                return -1;
            }
        }
    } else {
        /* else: allocate it */
        if (dma->use_reader) {
            dma->buf_rd = calloc(1, DMA_BUFFER_TOTAL_SIZE);
            if (!dma->buf_rd) {
                fprintf(stderr, "%d: alloc failed\n", __LINE__);
                return -1;
            }
        }
        if (dma->use_writer) {
            dma->buf_wr = calloc(1, DMA_BUFFER_TOTAL_SIZE);
            if (!dma->buf_wr) {
                free(dma->buf_rd);
                fprintf(stderr, "%d: alloc failed\n", __LINE__);
                return -1;
            }
        }
    }

    return 0;
}

void litepcie_dma_cleanup(struct litepcie_dma_ctrl *dma)
{
    if (dma->use_reader)
        litepcie_dma_reader(dma->fds.fd, 0, &dma->reader_hw_count, &dma->reader_sw_count);
    if (dma->use_writer)
        litepcie_dma_writer(dma->fds.fd, 0, &dma->writer_hw_count, &dma->writer_sw_count);

    litepcie_release_dma(dma->fds.fd, dma->use_reader, dma->use_writer);

    if (dma->zero_copy) {
        if (dma->use_writer)
            munmap(dma->buf_wr, dma->mmap_dma_info.dma_tx_buf_size * dma->mmap_dma_info.dma_tx_buf_count);
        if (dma->use_reader)
            munmap(dma->buf_rd, dma->mmap_dma_info.dma_tx_buf_size * dma->mmap_dma_info.dma_tx_buf_count);
    } else {
        free(dma->buf_rd);
        free(dma->buf_wr);
    }

    close(dma->fds.fd);
}

void litepcie_dma_process(struct litepcie_dma_ctrl *dma)
{
    ssize_t len;
    int ret;

    /* set / get dma */
    if (dma->use_writer)
        litepcie_dma_writer(dma->fds.fd, 1, &dma->writer_hw_count, &dma->writer_sw_count);
    if (dma->use_reader)
        litepcie_dma_reader(dma->fds.fd, 1, &dma->reader_hw_count, &dma->reader_sw_count);

    /* polling */
    ret = poll(&dma->fds, 1, 100);
    if (poll < 0) {
        perror("poll");
        return;
    } else if (ret == 0) {
        /* timeout */
        return;
    }

    /* read event */
    if (dma->fds.revents & POLLIN) {
        if (dma->zero_copy) {
            /* count available buffers */
            dma->buffers_available_read = dma->writer_hw_count - dma->writer_sw_count;
            dma->usr_read_buf_offset = dma->writer_sw_count % DMA_BUFFER_COUNT;

            /* update dma sw_count*/
            dma->mmap_dma_update.sw_count = dma->writer_sw_count + dma->buffers_available_read;
<<<<<<< HEAD
            ioctl(dma->fds.fd, LITEPCIE_IOCTL_MMAP_DMA_WRITER_UPDATE, &dma->mmap_dma_update);
=======
            checked_ioctl(dma->fds.fd, LITEPCIE_IOCTL_MMAP_DMA_WRITER_UPDATE, &dma->mmap_dma_update);

>>>>>>> a878170a
        } else {
            len = read(dma->fds.fd, dma->buf_rd, DMA_BUFFER_TOTAL_SIZE);
            if (len < 0) {
                perror("read");
                abort();
            }
            dma->buffers_available_read = len / DMA_BUFFER_SIZE;
            dma->usr_read_buf_offset = 0;
        }
    } else {
        dma->buffers_available_read = 0;
    }

    /* write event */
    if (dma->fds.revents & POLLOUT) {
        if (dma->zero_copy) {
            /* count available buffers */
            dma->buffers_available_write = DMA_BUFFER_COUNT / 2 - (dma->reader_sw_count - dma->reader_hw_count);
            dma->usr_write_buf_offset = dma->reader_sw_count % DMA_BUFFER_COUNT;

            /* update dma sw_count */
            dma->mmap_dma_update.sw_count = dma->reader_sw_count + dma->buffers_available_write;
            checked_ioctl(dma->fds.fd, LITEPCIE_IOCTL_MMAP_DMA_READER_UPDATE, &dma->mmap_dma_update);

        } else {
            len = write(dma->fds.fd, dma->buf_wr, DMA_BUFFER_TOTAL_SIZE);
            if (len < 0) {
                perror("write");
                abort();
            }
            dma->buffers_available_write = len / DMA_BUFFER_SIZE;
            dma->usr_write_buf_offset = 0;
        }
    } else {
        dma->buffers_available_write = 0;
    }
}

char *litepcie_dma_next_read_buffer(struct litepcie_dma_ctrl *dma)
{
    if (!dma->buffers_available_read)
        return NULL;
    dma->buffers_available_read --;
    char *ret = dma->buf_rd + dma->usr_read_buf_offset * DMA_BUFFER_SIZE;
    dma->usr_read_buf_offset = (dma->usr_read_buf_offset + 1) % DMA_BUFFER_COUNT;
    return ret;
}

char *litepcie_dma_next_write_buffer(struct litepcie_dma_ctrl *dma)
{
    if (!dma->buffers_available_write)
        return NULL;
    dma->buffers_available_write --;
    char *ret = dma->buf_wr + dma->usr_write_buf_offset * DMA_BUFFER_SIZE;
    dma->usr_write_buf_offset = (dma->usr_write_buf_offset + 1) % DMA_BUFFER_COUNT;
    return ret;
}<|MERGE_RESOLUTION|>--- conflicted
+++ resolved
@@ -180,12 +180,7 @@
 
             /* update dma sw_count*/
             dma->mmap_dma_update.sw_count = dma->writer_sw_count + dma->buffers_available_read;
-<<<<<<< HEAD
-            ioctl(dma->fds.fd, LITEPCIE_IOCTL_MMAP_DMA_WRITER_UPDATE, &dma->mmap_dma_update);
-=======
             checked_ioctl(dma->fds.fd, LITEPCIE_IOCTL_MMAP_DMA_WRITER_UPDATE, &dma->mmap_dma_update);
-
->>>>>>> a878170a
         } else {
             len = read(dma->fds.fd, dma->buf_rd, DMA_BUFFER_TOTAL_SIZE);
             if (len < 0) {
